--- conflicted
+++ resolved
@@ -5,12 +5,8 @@
 require (
 	github.com/giantswarm/microerror v0.2.1
 	github.com/giantswarm/micrologger v0.3.3
-<<<<<<< HEAD
-	k8s.io/api v0.18.6
-=======
 	github.com/google/go-cmp v0.5.2
 	k8s.io/api v0.18.9
->>>>>>> ecce02a2
 	k8s.io/apimachinery v0.18.9
 	sigs.k8s.io/controller-runtime v0.6.3
 )